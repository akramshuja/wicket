/*
 * Licensed to the Apache Software Foundation (ASF) under one or more
 * contributor license agreements.  See the NOTICE file distributed with
 * this work for additional information regarding copyright ownership.
 * The ASF licenses this file to You under the Apache License, Version 2.0
 * (the "License"); you may not use this file except in compliance with
 * the License.  You may obtain a copy of the License at
 *
 *      http://www.apache.org/licenses/LICENSE-2.0
 *
 * Unless required by applicable law or agreed to in writing, software
 * distributed under the License is distributed on an "AS IS" BASIS,
 * WITHOUT WARRANTIES OR CONDITIONS OF ANY KIND, either express or implied.
 * See the License for the specific language governing permissions and
 * limitations under the License.
 */
package org.apache.wicket.core.request.mapper;

<<<<<<< HEAD
import org.apache.wicket.Application;
=======
import java.util.ArrayList;
import java.util.List;

>>>>>>> 2b1ce91d
import org.apache.wicket.RequestListenerInterface;
import org.apache.wicket.core.request.handler.ListenerInterfaceRequestHandler;
import org.apache.wicket.request.IRequestHandler;
import org.apache.wicket.request.Request;
import org.apache.wicket.request.Url;
import org.apache.wicket.request.component.IRequestablePage;
import org.apache.wicket.request.mapper.info.ComponentInfo;
import org.apache.wicket.request.mapper.info.PageComponentInfo;
import org.apache.wicket.request.mapper.info.PageInfo;
import org.apache.wicket.request.mapper.parameter.IPageParametersEncoder;
import org.apache.wicket.request.mapper.parameter.PageParameters;
import org.apache.wicket.request.mapper.parameter.PageParametersEncoder;
import org.apache.wicket.util.IProvider;
import org.apache.wicket.util.lang.Args;
import org.apache.wicket.util.reference.ClassReference;
import org.apache.wicket.util.string.Strings;

/**
 * Encoder for mounted URL. The mount path can contain parameter placeholders, i.e.
 * <code>/mount/${foo}/path</code>. In that case the appropriate segment from the URL will be
 * accessible as named parameter "foo" in the {@link PageParameters}. Similarly when the URL is
 * constructed, the second segment will contain the value of the "foo" named page parameter.
 * Optional parameters are denoted by using a # instead of $: <code>/mount/#{foo}/path/${bar}</code>
 * has an optional {@code foo} parameter, a fixed {@code /path/} part and a required {@code bar}
 * parameter. When in doubt, parameters are matched from left to right, where required parameters
 * are matched before optional parameters, and optional parameters eager (from left to right).
 * <p>
 * Decodes and encodes the following URLs:
 * 
 * <pre>
 *  Page Class - Render (BookmarkablePageRequestHandler for mounted pages)
 *  /mount/point
 *  (these will redirect to hybrid alternative if page is not stateless)
 * 
 *  IPage Instance - Render Hybrid (RenderPageRequestHandler for mounted pages)
 *  /mount/point?2
 * 
 *  IPage Instance - Bookmarkable Listener (BookmarkableListenerInterfaceRequestHandler for mounted pages)
 *  /mount/point?2-click-foo-bar-baz
 *  /mount/point?2-5.click.1-foo-bar-baz (1 is behavior index, 5 is render count)
 *  (these will redirect to hybrid if page is not stateless)
 * </pre>
 * 
 * @author Matej Knopp
 */
public class MountedMapper extends AbstractBookmarkableMapper
{
	/** bookmarkable page class. */
	private final IProvider<Class<? extends IRequestablePage>> pageClassProvider;

	/**
	 * Construct.
	 * 
	 * @param mountPath
	 * @param pageClass
	 */
	public MountedMapper(String mountPath, Class<? extends IRequestablePage> pageClass)
	{
		this(mountPath, pageClass, new PageParametersEncoder());
	}

	/**
	 * Construct.
	 * 
	 * @param mountPath
	 * @param pageClassProvider
	 */
	public MountedMapper(String mountPath,
		IProvider<Class<? extends IRequestablePage>> pageClassProvider)
	{
		this(mountPath, pageClassProvider, new PageParametersEncoder());
	}

	/**
	 * Construct.
	 * 
	 * @param mountPath
	 * @param pageClass
	 * @param pageParametersEncoder
	 */
	public MountedMapper(String mountPath, Class<? extends IRequestablePage> pageClass,
		IPageParametersEncoder pageParametersEncoder)
	{
		this(mountPath, new ClassReference(pageClass), pageParametersEncoder);
	}

	/**
	 * Construct.
	 * 
	 * @param mountPath
	 * @param pageClassProvider
	 * @param pageParametersEncoder
	 */
	public MountedMapper(String mountPath,
		IProvider<Class<? extends IRequestablePage>> pageClassProvider,
		IPageParametersEncoder pageParametersEncoder)
	{
		super(mountPath, pageParametersEncoder);

		Args.notNull(pageClassProvider, "pageClassProvider");

		this.pageClassProvider = pageClassProvider;
	}

	@Override
	protected UrlInfo parseRequest(Request request)
	{
		Url url = request.getUrl();

		// when redirect to buffer/render is active and redirectFromHomePage returns true
		// check mounted class against the home page class. if it matches let wicket redirect
		// to the mounted URL
		if (redirectFromHomePage() && checkHomePage(url))
		{
			return new UrlInfo(null, getContext().getHomePageClass(), newPageParameters());
		}
		// check if the URL starts with the proper segments
		else if (urlStartsWith(url, mountSegments))
		{
			// try to extract page and component information from URL
			PageComponentInfo info = getPageComponentInfo(url);
			Class<? extends IRequestablePage> pageClass = getPageClass();
			PageParameters pageParameters = extractPageParameters(request, url);

			return new UrlInfo(info, pageClass, pageParameters);
		}
		else
		{
			return null;
		}
	}

	@Override
	protected boolean urlStartsWith(Url url, String... segments)
	{
		if (url == null)
		{
			return false;
		}
		else
		{
			return getMatchedSegmentSizes(url) != null;
		}
	}

<<<<<<< HEAD
=======
	protected int[] getMatchedSegmentSizes(Url url)
	{
		int[] ret = new int[pathSegments.size()];
		int segmentIndex = 0;
		int pathSegmentIndex = 0;
		for (MountPathSegment curPathSegment : pathSegments.subList(0, pathSegments.size() - 1))
		{
			boolean foundFixedPart = false;
			segmentIndex += curPathSegment.getMinParameters();
			int max = Math.min(curPathSegment.getOptionalParameters() + 1,
				url.getSegments().size() - segmentIndex);

			for (int count = max - 1; count >= 0; count--)
			{
				if (url.getSegments()
					.get(segmentIndex + count)
					.equals(curPathSegment.getFixedPart()))
				{
					foundFixedPart = true;
					segmentIndex += count + 1;
					ret[pathSegmentIndex] = count + curPathSegment.getMinParameters() + 1;
					break;
				}
			}
			if (!foundFixedPart)
				return null;
			pathSegmentIndex++;
		}
		MountPathSegment lastSegment = pathSegments.get(pathSegments.size() - 1);
		segmentIndex += lastSegment.getMinParameters();
		if (segmentIndex > url.getSegments().size())
			return null;
		ret[pathSegmentIndex] = Math.min(lastSegment.getMaxParameters(), url.getSegments().size() -
			segmentIndex + lastSegment.getMinParameters());
		return ret;
	}

>>>>>>> 2b1ce91d
	protected PageParameters newPageParameters()
	{
		return new PageParameters();
	}

	@Override
	public Url mapHandler(IRequestHandler requestHandler)
	{
		Url url = super.mapHandler(requestHandler);

		if (url == null && requestHandler instanceof ListenerInterfaceRequestHandler &&
			getRecreateMountedPagesAfterExpiry())
		{
			ListenerInterfaceRequestHandler handler = (ListenerInterfaceRequestHandler)requestHandler;
			IRequestablePage page = handler.getPage();
			if (checkPageInstance(page))
			{
				String componentPath = handler.getComponentPath();
				RequestListenerInterface listenerInterface = handler.getListenerInterface();

				Integer renderCount = null;
				if (listenerInterface.isIncludeRenderCount())
				{
					renderCount = page.getRenderCount();
				}

				PageInfo pageInfo = getPageInfo(handler);
				ComponentInfo componentInfo = new ComponentInfo(renderCount,
					requestListenerInterfaceToString(listenerInterface), componentPath,
					handler.getBehaviorIndex());
				PageComponentInfo pageComponentInfo = new PageComponentInfo(pageInfo, componentInfo);
				PageParameters parameters = new PageParameters(page.getPageParameters());
				UrlInfo urlInfo = new UrlInfo(pageComponentInfo, page.getClass(),
					parameters.mergeWith(handler.getPageParameters()));
				url = buildUrl(urlInfo);
			}
		}

		return url;
	}

	/**
	 * @see AbstractBookmarkableMapper#buildUrl(AbstractBookmarkableMapper.UrlInfo)
	 */
	@Override
	protected Url buildUrl(UrlInfo info)
	{
		Url url = new Url();
		for (String s : mountSegments)
		{
			url.getSegments().add(s);
		}
		encodePageComponentInfo(url, info.getPageComponentInfo());

		PageParameters copy = new PageParameters(info.getPageParameters());
<<<<<<< HEAD
		setPlaceholders(copy, url);
=======

		int dropped = 0;
		for (int i = 0; i < mountSegments.length; ++i)
		{
			String placeholder = getPlaceholder(mountSegments[i]);
			String optionalPlaceholder = getOptionalPlaceholder(mountSegments[i]);
			if (placeholder != null)
			{
				if (!copy.getNamedKeys().contains(placeholder))
				{
					// no value for placeholder - cannot mount
					return null;
				}
				url.getSegments().set(i - dropped, copy.get(placeholder).toString(""));
				copy.remove(placeholder);
			}
			else if (optionalPlaceholder != null)
			{
				if (copy.getNamedKeys().contains(optionalPlaceholder))
				{
					url.getSegments().set(i - dropped, copy.get(optionalPlaceholder).toString(""));
					copy.remove(optionalPlaceholder);
				}
				else
				{
					url.getSegments().remove(i - dropped);
					dropped++;
				}
			}
		}

>>>>>>> 2b1ce91d
		return encodePageParameters(url, copy, pageParametersEncoder);
	}

	/**
	 * Check if the URL is for home page and the home page class match mounted class. If so,
	 * redirect to mounted URL.
	 * 
	 * @param url
	 * @return request handler or <code>null</code>
	 */
	private boolean checkHomePage(Url url)
	{
		if (url.getSegments().isEmpty() && url.getQueryParameters().isEmpty())
		{
			// this is home page
			if (getPageClass().equals(getContext().getHomePageClass()) && redirectFromHomePage())
			{
				return true;
			}
		}
		return false;
	}

	/**
	 * If this method returns <code>true</code> and application home page class is same as the class
	 * mounted with this encoder, request to home page will result in a redirect to the mounted
	 * path.
	 * 
	 * @return whether this encode should respond to home page request when home page class is same
	 *         as mounted class.
	 */
	protected boolean redirectFromHomePage()
	{
		return true;
	}

	/**
	 * @see AbstractBookmarkableMapper#pageMustHaveBeenCreatedBookmarkable()
	 */
	@Override
	protected boolean pageMustHaveBeenCreatedBookmarkable()
	{
		return false;
	}

	/**
	 * @see AbstractBookmarkableMapper#getCompatibilityScore(org.apache.wicket.request.Request)
	 */
	@Override
	public int getCompatibilityScore(Request request)
	{
		if (urlStartsWith(request.getUrl(), mountSegments))
		{
			/* see WICKET-5056 - alter score with pathSegment type */
			int countOptional = 0;
			int fixedSegments = 0;
			for (MountPathSegment pathSegment : pathSegments)
			{
				fixedSegments += pathSegment.getFixedPartSize();
				countOptional += pathSegment.getOptionalParameters();
			}
			return mountSegments.length - countOptional + fixedSegments;
		}
		else
		{
			return 0;
		}
	}

	/**
	 * @see AbstractBookmarkableMapper#checkPageClass(java.lang.Class)
	 */
	@Override
	protected boolean checkPageClass(Class<? extends IRequestablePage> pageClass)
	{
		return pageClass.equals(this.getPageClass());
	}

	private Class<? extends IRequestablePage> getPageClass()
	{
		return pageClassProvider.get();
	}

	@Override
	public String toString()
	{
		return "MountedMapper [mountSegments=" + Strings.join("/", mountSegments) + "]";
	}
}<|MERGE_RESOLUTION|>--- conflicted
+++ resolved
@@ -16,13 +16,6 @@
  */
 package org.apache.wicket.core.request.mapper;
 
-<<<<<<< HEAD
-import org.apache.wicket.Application;
-=======
-import java.util.ArrayList;
-import java.util.List;
-
->>>>>>> 2b1ce91d
 import org.apache.wicket.RequestListenerInterface;
 import org.apache.wicket.core.request.handler.ListenerInterfaceRequestHandler;
 import org.apache.wicket.request.IRequestHandler;
@@ -168,46 +161,6 @@
 		}
 	}
 
-<<<<<<< HEAD
-=======
-	protected int[] getMatchedSegmentSizes(Url url)
-	{
-		int[] ret = new int[pathSegments.size()];
-		int segmentIndex = 0;
-		int pathSegmentIndex = 0;
-		for (MountPathSegment curPathSegment : pathSegments.subList(0, pathSegments.size() - 1))
-		{
-			boolean foundFixedPart = false;
-			segmentIndex += curPathSegment.getMinParameters();
-			int max = Math.min(curPathSegment.getOptionalParameters() + 1,
-				url.getSegments().size() - segmentIndex);
-
-			for (int count = max - 1; count >= 0; count--)
-			{
-				if (url.getSegments()
-					.get(segmentIndex + count)
-					.equals(curPathSegment.getFixedPart()))
-				{
-					foundFixedPart = true;
-					segmentIndex += count + 1;
-					ret[pathSegmentIndex] = count + curPathSegment.getMinParameters() + 1;
-					break;
-				}
-			}
-			if (!foundFixedPart)
-				return null;
-			pathSegmentIndex++;
-		}
-		MountPathSegment lastSegment = pathSegments.get(pathSegments.size() - 1);
-		segmentIndex += lastSegment.getMinParameters();
-		if (segmentIndex > url.getSegments().size())
-			return null;
-		ret[pathSegmentIndex] = Math.min(lastSegment.getMaxParameters(), url.getSegments().size() -
-			segmentIndex + lastSegment.getMinParameters());
-		return ret;
-	}
-
->>>>>>> 2b1ce91d
 	protected PageParameters newPageParameters()
 	{
 		return new PageParameters();
@@ -263,9 +216,7 @@
 		encodePageComponentInfo(url, info.getPageComponentInfo());
 
 		PageParameters copy = new PageParameters(info.getPageParameters());
-<<<<<<< HEAD
-		setPlaceholders(copy, url);
-=======
+//		setPlaceholders(copy, url);
 
 		int dropped = 0;
 		for (int i = 0; i < mountSegments.length; ++i)
@@ -297,7 +248,6 @@
 			}
 		}
 
->>>>>>> 2b1ce91d
 		return encodePageParameters(url, copy, pageParametersEncoder);
 	}
 
